<div align="center">
  <img width="200" height="200"
    src="./auto.gif">
  <h1>auto</h1>
  <p>Generate releases based on semantic version labels on pull requests</p>
</div>

<div align="center"><a href="https://circleci.com/gh/intuit/auto"><img src="https://img.shields.io/circleci/project/github/intuit/auto/master.svg?style=flat-square&logo=circleci" alt="CircleCI" /></a> <a href="https://codecov.io/gh/intuit/auto"><img src="https://img.shields.io/codecov/c/github/intuit/auto.svg?style=flat-square&logo=codecov" alt="Codecov" /></a> <a href="https://www.npmjs.com/package/auto"><img src="https://img.shields.io/npm/v/auto.svg?style=flat-square&logo=npm" alt="npm" /></a> <a href="#contributors"><img src="https://img.shields.io/badge/all_contributors-6-orange.svg?style=flat-square&logo=github" alt="All Contributors" /></a> <a href="https://www.npmjs.com/package/auto"><img src="https://img.shields.io/npm/dt/auto.svg?style=flat-square&logo=npm" alt="npm" /></a> <a href="https://github.com/intuit/auto"><img src="https://img.shields.io/badge/release-auto.svg?style=flat-square&colorA=888888&amp;colorB=9B065A&amp;label=auto&amp;logo=data:image/png;base64,iVBORw0KGgoAAAANSUhEUgAAABQAAAAUCAYAAACNiR0NAAACzElEQVR4AYXBW2iVBQAA4O+/nLlLO9NM7JSXasko2ASZMaKyhRKEDH2ohxHVWy6EiIiiLOgiZG9CtdgG0VNQoJEXRogVgZYylI1skiKVITPTTtnv3M7+v8UvnG3M+r7APLIRxStn69qzqeBBrMYyBDiL4SD0VeFmRwtrkrI5IjP0F7rjzrSjvbTqwubiLZffySrhRrSghBJa8EBYY0NyLJt8bDBOtzbEY72TldQ1kRm6otana8JK3/kzN/3V/NBPU6HsNnNlZAz/ukOalb0RBJKeQnykd7LiX5Fp/YXuQlfUuhXbg8Di5GL9jbXFq/tLa86PpxPhAPrwCYaiorS8L/uuPJh1hZFbcR8mewrx0d7JShr3F7pNW4vX0GRakKWVk7taDq7uPvFWw8YkMcPVb+vfvfRZ1i7zqFwjtmFouL72y6C/0L0Ie3GvaQXRyYVB3YZNE32/+A/D9bVLcRB3yw3hkRCdaDUtFl6Ykr20aaLvKoqIXUdbMj6GFzAmdxfWx9iIRrkDr1f27cFONGMUo/gRI/jNbIMYxJOoR1cY0OGaVPb5z9mlKbyJP/EsdmIXvsFmM7Ql42nEblX3xI1BbYbTkXCqRnxUbgzPo4T7sQBNeBG7zbAiDI8nWfZDhQWYCG4PFr+HMBQ6l5VPJybeRyJXwsdYJ/cRnlJV0yB4ZlUYtFQIkMZnst8fRrPcKezHCblz2IInMIkPzbbyb9mW42nWInc2xmE0y61AJ06oGsXL5rcOK1UdCbEXiVwNXsEy/6+EbaiVG8eeEAfxvaoSBnCH61uOD7BS1Ul8ESHBKWxCrdyd6EYNKihgEVrwOAbQruoytuBYIFfAc3gVN6iawhjKyNCEpYhVJXgbOzARyaU4hCtYizq5EI1YgiUoIlT1B7ZjByqmRWYbwtdYjoWoN7+LOIQefIqKawLzK6ID69GGpQgwhhEcwGGUzfEPAiPqsCXadFsAAAAASUVORK5CYII=" alt="Auto Release" /></a> <a href="https://app.snyk.io/org/hipstersmoothie/project/f32a03c3-9884-4fc9-9ac5-525c48799d4c"><img src="https://img.shields.io/snyk/vulnerabilities/github/intuit/auto/package.json.svg?style=flat-square&logo=snyk&logoColor=lightgrey" alt="" /></a> <a href="https://app.fossa.io/projects/git%2Bgithub.com%2Fintuit%2Fauto?ref=badge_shield" alt="FOSSA Status"><img src="https://app.fossa.io/api/projects/git%2Bgithub.com%2Fintuit%2Fauto.svg?type=shield"/></a>
<a href="https://github.com/prettier/prettier"><img src="https://img.shields.io/badge/code_style-prettier-ff69b4.svg?style=flat-square&logo=producthunt" alt="code style: prettier" /></a></div>

<br />

Automated releases powered by pull request labels. Streamline your release workflow and publish constantly! `auto` is meant to be run in a continuous integration (CI) environment, but all the commands work locally as well.

Release Features:

- Calculate semantic version bumps from PRs
- Skip a release with the `skip-release` label
- Publish canary releases from PRs or locally
- Generate changelogs with fancy headers, authors, and monorepo package association
- Use labels to create new changelog sections
- Generate a GitHub release

Pull Request Interaction Features:

- Get the labels for a PR
- Set the status of a PR
- Check that a pull request has a SemVer label
- Comment on a PR with markdown
- Update the PR body with contextual build metadata

Visit [the docs](https://intuit.github.io/auto/) for more information.

## Plugins

Auto has an extensive plugin system and wide variety of official plugins. Make a PR to add yours!

- [chrome](./plugins/chrome) - Publish code to Chrome Web Store
- [conventional-commits](./plugins/conventional-commits) - Parse conventional commit messages for version bumps
- [jira](./plugins/jira) - Include Jira story links in the changelog
- [git-tag](./plugins/git-tag) - Manage your projects version through just a git tag
<<<<<<< HEAD
- [maven](./plugins/maven) - publish code with maven
- [npm](./plugins/npm) - publish code to npm (DEFAULT)
=======
- [npm](./plugins/npm) - Publish code to npm (DEFAULT)
>>>>>>> 5efe859d
- [omit-commits](./plugins/omit-commits) - Ignore commits base on name, email, subject, labels, and username
- [omit-release-notes](./plugins/omit-release-notes) - Ignore release notes in PRs made by certain accounts
- [released](./plugins/released) - Add a `released` label to published PRs, comment with the version it's included in and comment on the issues the PR closes
- [slack](./plugins/slack) - Post release notes to slack
- [twitter](./plugins/twitter) - Post release notes to twitter
- [upload-assets](./plugins/upload-assets) - Add extra assets to the release
- [crates](./plugins/crates) - Publish Rust crates

## Start Developing

To get set up, fork and clone the project then run the following command:

```sh
yarn
```

### Cleaning

```sh
yarn clean
```

### Linting

```sh
yarn lint
```

### Testing

```sh
yarn test
```

### Build/Typecheck

```sh
yarn build
```

In watch mode:

```sh
yarn build:watch
```

### Run the docs

To deploy the docs you will need to add the `documentation` label to your pull request.

```sh
yarn docs:watch
```

### Adding a contributor

```sh
yarn contributors:add
```

### Create a new plugin

Get started developing a new plugin in the monorepo in seconds.

The two arguments are:

1. A spaced name
2. A description

```sh
yarn create:plugin "My Plugin" "Do something really cool"
```

## Contributing

Feel free to make an [issue](https://github.com/intuit/auto/issues) or open a [pull request](https://github.com/intuit/auto/pulls)!

Make sure to read our [code of conduct](./CODE_OF_CONDUCT.md).

## :rocket: Projects Using `auto` :rocket:

:star: [Storybookjs design-system](https://github.com/storybookjs/design-system) - Storybook's official design system

:star: [space-kit](https://github.com/apollographql/space-kit) - Home base for Apollo's design system

:star: [react-glider](https://github.com/hipstersmoothie/react-glider) - A react wrapper for glider.js

:star: [Ignite](https://github.com/intuit/Ignite) - Modern markdown documentation generator

:star: [reaction](https://github.com/artsy/reaction) - Artsy’s React Components

:star: [emission](https://github.com/artsy/emission) - Artsy’s React Native Components

:star: [webpack-inject-plugin](https://github.com/adierkens/webpack-inject-plugin) - A webpack plugin to dynamically inject code into the bundle.

:star: [html-webpack-insert-text-plugin](https://github.com/hipstersmoothie/html-webpack-insert-text-plugin) - Insert text into the head or body of your HTML

## :nail_care: `auto` Badge :nail_care:

Does your project use `auto`? Then use our custom badge!

[![Auto Release](https://img.shields.io/badge/release-auto.svg?colorA=888888&colorB=9B065A&label=auto)](https://github.com/intuit/auto)

[![Auto Release](https://img.shields.io/badge/release-auto.svg?colorA=888888&colorB=9B065A&label=auto&logo=data:image/png;base64,iVBORw0KGgoAAAANSUhEUgAAABQAAAAUCAYAAACNiR0NAAACzElEQVR4AYXBW2iVBQAA4O+/nLlLO9NM7JSXasko2ASZMaKyhRKEDH2ohxHVWy6EiIiiLOgiZG9CtdgG0VNQoJEXRogVgZYylI1skiKVITPTTtnv3M7+v8UvnG3M+r7APLIRxStn69qzqeBBrMYyBDiL4SD0VeFmRwtrkrI5IjP0F7rjzrSjvbTqwubiLZffySrhRrSghBJa8EBYY0NyLJt8bDBOtzbEY72TldQ1kRm6otana8JK3/kzN/3V/NBPU6HsNnNlZAz/ukOalb0RBJKeQnykd7LiX5Fp/YXuQlfUuhXbg8Di5GL9jbXFq/tLa86PpxPhAPrwCYaiorS8L/uuPJh1hZFbcR8mewrx0d7JShr3F7pNW4vX0GRakKWVk7taDq7uPvFWw8YkMcPVb+vfvfRZ1i7zqFwjtmFouL72y6C/0L0Ie3GvaQXRyYVB3YZNE32/+A/D9bVLcRB3yw3hkRCdaDUtFl6Ykr20aaLvKoqIXUdbMj6GFzAmdxfWx9iIRrkDr1f27cFONGMUo/gRI/jNbIMYxJOoR1cY0OGaVPb5z9mlKbyJP/EsdmIXvsFmM7Ql42nEblX3xI1BbYbTkXCqRnxUbgzPo4T7sQBNeBG7zbAiDI8nWfZDhQWYCG4PFr+HMBQ6l5VPJybeRyJXwsdYJ/cRnlJV0yB4ZlUYtFQIkMZnst8fRrPcKezHCblz2IInMIkPzbbyb9mW42nWInc2xmE0y61AJ06oGsXL5rcOK1UdCbEXiVwNXsEy/6+EbaiVG8eeEAfxvaoSBnCH61uOD7BS1Ul8ESHBKWxCrdyd6EYNKihgEVrwOAbQruoytuBYIFfAc3gVN6iawhjKyNCEpYhVJXgbOzARyaU4hCtYizq5EI1YgiUoIlT1B7ZjByqmRWYbwtdYjoWoN7+LOIQefIqKawLzK6ID69GGpQgwhhEcwGGUzfEPAiPqsCXadFsAAAAASUVORK5CYII=)](https://github.com/intuit/auto)

[![Auto Release](https://img.shields.io/badge/release-auto.svg?colorA=888888&colorB=9B065A&label=auto&style=for-the-badge)](https://github.com/intuit/auto)

[![Auto Release](https://img.shields.io/badge/release-auto.svg?colorA=888888&colorB=9B065A&label=auto&style=for-the-badge&logo=data:image/png;base64,iVBORw0KGgoAAAANSUhEUgAAABQAAAAUCAYAAACNiR0NAAACzElEQVR4AYXBW2iVBQAA4O+/nLlLO9NM7JSXasko2ASZMaKyhRKEDH2ohxHVWy6EiIiiLOgiZG9CtdgG0VNQoJEXRogVgZYylI1skiKVITPTTtnv3M7+v8UvnG3M+r7APLIRxStn69qzqeBBrMYyBDiL4SD0VeFmRwtrkrI5IjP0F7rjzrSjvbTqwubiLZffySrhRrSghBJa8EBYY0NyLJt8bDBOtzbEY72TldQ1kRm6otana8JK3/kzN/3V/NBPU6HsNnNlZAz/ukOalb0RBJKeQnykd7LiX5Fp/YXuQlfUuhXbg8Di5GL9jbXFq/tLa86PpxPhAPrwCYaiorS8L/uuPJh1hZFbcR8mewrx0d7JShr3F7pNW4vX0GRakKWVk7taDq7uPvFWw8YkMcPVb+vfvfRZ1i7zqFwjtmFouL72y6C/0L0Ie3GvaQXRyYVB3YZNE32/+A/D9bVLcRB3yw3hkRCdaDUtFl6Ykr20aaLvKoqIXUdbMj6GFzAmdxfWx9iIRrkDr1f27cFONGMUo/gRI/jNbIMYxJOoR1cY0OGaVPb5z9mlKbyJP/EsdmIXvsFmM7Ql42nEblX3xI1BbYbTkXCqRnxUbgzPo4T7sQBNeBG7zbAiDI8nWfZDhQWYCG4PFr+HMBQ6l5VPJybeRyJXwsdYJ/cRnlJV0yB4ZlUYtFQIkMZnst8fRrPcKezHCblz2IInMIkPzbbyb9mW42nWInc2xmE0y61AJ06oGsXL5rcOK1UdCbEXiVwNXsEy/6+EbaiVG8eeEAfxvaoSBnCH61uOD7BS1Ul8ESHBKWxCrdyd6EYNKihgEVrwOAbQruoytuBYIFfAc3gVN6iawhjKyNCEpYhVJXgbOzARyaU4hCtYizq5EI1YgiUoIlT1B7ZjByqmRWYbwtdYjoWoN7+LOIQefIqKawLzK6ID69GGpQgwhhEcwGGUzfEPAiPqsCXadFsAAAAASUVORK5CYII=)](https://github.com/intuit/auto)

## :art: Prior Art :art:

`auto` is inspired by some excellent tech that came before it.

- [github-semantic-version](https://github.com/ericclemmons/github-semantic-version) - Automated semantic version releases powered by Github Issues.
- [lerna-changelog](https://github.com/lerna/lerna-changelog) - 📖 PR-based changelog generator with monorepo support

## Contributors

Thanks goes to these wonderful people ([emoji key](https://github.com/kentcdodds/all-contributors#emoji-key)):

<!-- ALL-CONTRIBUTORS-LIST:START - Do not remove or modify this section -->
<!-- prettier-ignore-start -->
<!-- markdownlint-disable -->
<table>
  <tr>
    <td align="center"><a href="https://adamdierkens.com"><img src="https://avatars1.githubusercontent.com/u/13004162?v=4" width="100px;" alt="Adam Dierkens"/><br /><sub><b>Adam Dierkens</b></sub></a><br /><a href="https://github.com/intuit/auto/commits?author=adierkens" title="Code">💻</a> <a href="https://github.com/intuit/auto/commits?author=adierkens" title="Documentation">📖</a> <a href="#ideas-adierkens" title="Ideas, Planning, & Feedback">🤔</a> <a href="https://github.com/intuit/auto/commits?author=adierkens" title="Tests">⚠️</a></td>
    <td align="center"><a href="http://hipstersmoothie.com"><img src="https://avatars3.githubusercontent.com/u/1192452?v=4" width="100px;" alt="Andrew Lisowski"/><br /><sub><b>Andrew Lisowski</b></sub></a><br /><a href="https://github.com/intuit/auto/commits?author=hipstersmoothie" title="Code">💻</a> <a href="https://github.com/intuit/auto/commits?author=hipstersmoothie" title="Documentation">📖</a> <a href="#ideas-hipstersmoothie" title="Ideas, Planning, & Feedback">🤔</a> <a href="#infra-hipstersmoothie" title="Infrastructure (Hosting, Build-Tools, etc)">🚇</a> <a href="https://github.com/intuit/auto/commits?author=hipstersmoothie" title="Tests">⚠️</a></td>
    <td align="center"><a href="https://github.com/Aghassi"><img src="https://avatars2.githubusercontent.com/u/3680126?v=4" width="100px;" alt="David"/><br /><sub><b>David</b></sub></a><br /><a href="#infra-Aghassi" title="Infrastructure (Hosting, Build-Tools, etc)">🚇</a></td>
    <td align="center"><a href="http://orta.io"><img src="https://avatars2.githubusercontent.com/u/49038?v=4" width="100px;" alt="Orta"/><br /><sub><b>Orta</b></sub></a><br /><a href="https://github.com/intuit/auto/commits?author=orta" title="Code">💻</a></td>
    <td align="center"><a href="https://github.com/zephraph"><img src="https://avatars1.githubusercontent.com/u/3087225?v=4" width="100px;" alt="Justin Bennett"/><br /><sub><b>Justin Bennett</b></sub></a><br /><a href="https://github.com/intuit/auto/issues?q=author%3Azephraph" title="Bug reports">🐛</a> <a href="https://github.com/intuit/auto/commits?author=zephraph" title="Code">💻</a></td>
    <td align="center"><a href="https://twitter.com/alecdotbiz"><img src="https://avatars2.githubusercontent.com/u/1925840?v=4" width="100px;" alt="Alec Larson"/><br /><sub><b>Alec Larson</b></sub></a><br /><a href="https://github.com/intuit/auto/commits?author=aleclarson" title="Code">💻</a></td>
    <td align="center"><a href="http://tylerkrupicka.com"><img src="https://avatars1.githubusercontent.com/u/5761061?v=4" width="100px;" alt="Tyler Krupicka"/><br /><sub><b>Tyler Krupicka</b></sub></a><br /><a href="https://github.com/intuit/auto/commits?author=tylerkrupicka" title="Code">💻</a></td>
  </tr>
  <tr>
    <td align="center"><a href="https://github.com/hello-woof"><img src="https://avatars2.githubusercontent.com/u/48960849?v=4" width="100px;" alt="Zachary Sherwin"/><br /><sub><b>Zachary Sherwin</b></sub></a><br /><a href="https://github.com/intuit/auto/commits?author=hello-woof" title="Code">💻</a> <a href="https://github.com/intuit/auto/commits?author=hello-woof" title="Documentation">📖</a> <a href="https://github.com/intuit/auto/commits?author=hello-woof" title="Tests">⚠️</a></td>
    <td align="center"><a href="https://github.com/bnigh"><img src="https://avatars3.githubusercontent.com/u/8219313?v=4" width="100px;" alt="bnigh"/><br /><sub><b>bnigh</b></sub></a><br /><a href="https://github.com/intuit/auto/commits?author=bnigh" title="Code">💻</a></td>
    <td align="center"><a href="https://github.com/su7edja"><img src="https://avatars0.githubusercontent.com/u/2717065?v=4" width="100px;" alt="su7edja"/><br /><sub><b>su7edja</b></sub></a><br /><a href="https://github.com/intuit/auto/commits?author=su7edja" title="Code">💻</a></td>
    <td align="center"><a href="https://github.com/yogikhan"><img src="https://avatars3.githubusercontent.com/u/16071601?v=4" width="100px;" alt="Yogesh Khandlewal"/><br /><sub><b>Yogesh Khandlewal</b></sub></a><br /><a href="https://github.com/intuit/auto/commits?author=yogikhan" title="Code">💻</a></td>
    <td align="center"><a href="https://github.com/Celeo"><img src="https://avatars1.githubusercontent.com/u/772507?v=4" width="100px;" alt="Matt Boulanger"/><br /><sub><b>Matt Boulanger</b></sub></a><br /><a href="https://github.com/intuit/auto/commits?author=Celeo" title="Code">💻</a></td>
  </tr>
</table>

<!-- markdownlint-enable -->
<!-- prettier-ignore-end -->

<!-- ALL-CONTRIBUTORS-LIST:END -->

This project follows the [all-contributors](https://github.com/kentcdodds/all-contributors) specification. Contributions of any kind welcome!

### Adding a Contributor

To add a contributor run `yarn contributors:add`, choose "Add new contributor or edit contribution type" and follow the prompts.

## License

[![FOSSA Status](https://app.fossa.io/api/projects/git%2Bgithub.com%2Fintuit%2Fauto.svg?type=large)](https://app.fossa.io/projects/git%2Bgithub.com%2Fintuit%2Fauto?ref=badge_large)<|MERGE_RESOLUTION|>--- conflicted
+++ resolved
@@ -39,12 +39,8 @@
 - [conventional-commits](./plugins/conventional-commits) - Parse conventional commit messages for version bumps
 - [jira](./plugins/jira) - Include Jira story links in the changelog
 - [git-tag](./plugins/git-tag) - Manage your projects version through just a git tag
-<<<<<<< HEAD
-- [maven](./plugins/maven) - publish code with maven
-- [npm](./plugins/npm) - publish code to npm (DEFAULT)
-=======
+- [maven](./plugins/maven) - Publish code with maven
 - [npm](./plugins/npm) - Publish code to npm (DEFAULT)
->>>>>>> 5efe859d
 - [omit-commits](./plugins/omit-commits) - Ignore commits base on name, email, subject, labels, and username
 - [omit-release-notes](./plugins/omit-release-notes) - Ignore release notes in PRs made by certain accounts
 - [released](./plugins/released) - Add a `released` label to published PRs, comment with the version it's included in and comment on the issues the PR closes
