{
<<<<<<< HEAD
  "name": "@intuit-auto/jira",
  "version": "6.5.1",
=======
  "name": "@auto-it/jira",
  "version": "6.5.0",
>>>>>>> f65ea64b
  "main": "dist/index.js",
  "description": "Jira plugin for auto",
  "author": {
    "name": "Andrew Lisowski",
    "email": "lisowski54@gmail.com"
  },
  "publishConfig": {
    "registry": "https://registry.npmjs.org/",
    "access": "public"
  },
  "repository": {
    "type": "git",
    "url": "https://github.com/intuit/auto"
  },
  "files": [
    "dist"
  ],
  "keywords": [
    "automation",
    "semantic",
    "release",
    "github",
    "labels",
    "automated",
    "continuos integration",
    "jira",
    "changelog"
  ],
  "scripts": {
    "build": "tsc -p tsconfig.json",
    "build:watch": "npm run build -- -w",
    "lint": "tslint -p . --format stylish",
    "test": "jest --maxWorkers=2 --config ../../package.json"
  },
  "dependencies": {
<<<<<<< HEAD
    "@intuit-auto/core": "6.5.1",
=======
    "@auto-it/core": "6.5.0",
>>>>>>> f65ea64b
    "url-join": "^4.0.0"
  },
  "devDependencies": {
    "@types/url-join": "^4.0.0"
  }
}<|MERGE_RESOLUTION|>--- conflicted
+++ resolved
@@ -1,11 +1,6 @@
 {
-<<<<<<< HEAD
-  "name": "@intuit-auto/jira",
+  "name": "@auto-it/jira",
   "version": "6.5.1",
-=======
-  "name": "@auto-it/jira",
-  "version": "6.5.0",
->>>>>>> f65ea64b
   "main": "dist/index.js",
   "description": "Jira plugin for auto",
   "author": {
@@ -41,11 +36,7 @@
     "test": "jest --maxWorkers=2 --config ../../package.json"
   },
   "dependencies": {
-<<<<<<< HEAD
-    "@intuit-auto/core": "6.5.1",
-=======
-    "@auto-it/core": "6.5.0",
->>>>>>> f65ea64b
+    "@auto-it/core": "6.5.1",
     "url-join": "^4.0.0"
   },
   "devDependencies": {
